#!/usr/bin/env python

#
# !!! This is NOT the original extractFormants.py file !!!              ##
#
# Last modified by Ingrid Rosenfelder: February 6, 2013                       ##
# - all comments beginning with a double pound sign ("##")                    ##
# - docstrings for all classes and functions                                  ##
# - alphabetic ordering outside of main program:                              ##
# 1. classes                                                             ##
# 2. functions                                                           ##
# - allow multiple speakers in input TextGrids                                ##
# - user prompted for speaker info                                            ##
# - excluded from analysis:                                                   ##
# - uncertain and unclear transcriptions                                 ##
# - overlaps                                                             ##
# - last syllables of truncated words                                    ##
# - entries on style tier added to vowel measurements                         ##
# - boolean options (instead of 'T', 'F')                                     ##
# - poles and bandwidths as returned by LPC analysis added to output          ##
# - Mahalanobis distance takes formant settings from options/defaults         ##
# - speakers' last names optional                                             ##
# - fixed rounding problem with phone duration (< 50 ms)                      ##
# - changed Praat Formant method to Burg for Mahalanobis measurement method   ##
# - adapted Mahalanobis method to vary number of formants from 3 to 6 (Burg), ##
# then choose winning pair from all F1/F2 combinations of these             ##
# - changed Praat object from LPC to Formant                                  ##
# - no restriction on # of formants per frame for Formant objects             ##
# - smoothing of formant tracks ( -> parameter nSmoothing in options)         ##
# - FAAV measurement procedure:                                               ##
# - AY has 50 ms left padding and is measured at maximum F1              ##
# - Tuw measured at beginning of segment                                 ##
# - OW, AW measured halfway between beginning of segment and F1 maximum  ##
# - EY is measured at maximum F1, but without extra padding              ##
# - returns F3 and corresponding bandwidth, if possible                       ##
# - outputs and summarizes chosen nFormants (in separate file)                ##
# - integrated remeasurement.py                                               ##
# - new options:  remeasurement and candidates                                ##
# - fixed checkTextGrid so that compatible with FA online interface output    ##
# - added ethnicity and location to speaker object & changed output file      ##
# - added "both" as output option (writes Plotnik file AND text file)         ##
# - added "--speaker=speakerfile" option                                      ##
# - added normalization and calculation of means for each vowel class         ##
# - corrected anae() method index error                                       ##
# - added phila_system as separate option (no longer dependent on file name)  ##
# - changed "phila_system" option to "vowelSystem" to allow multiple values:  ##
# - "Phila"                                                              ##
# - "NorthAmerican" (default)                                            ##
# - "simplifiedARPABET"                                                  ##
# - fixed interference between minimum vowel length and smoothing window      ##
# - added output of formant "tracks" (formant measurements at 20%, 35%, 50%,  ##
# 65% and 80% of the vowel duration) in angular brackets in Plotnik files   ##
# - fixed floating point problem of minimum duration in getTransitionLength   ##
# - fixed errors caused by gaps in the vowel wave forms (at measurement point)##
#
#


"""
Usage:
python extractFormants.py [options] filename.wav filename.TextGrid outputFile

Takes as input a sound file and a Praat .TextGrid file (with word and phone tiers)
and outputs automatically extracted F1 and F2 measurements for each vowel
(either as a tab-delimited text file or as a Plotnik file).
"""

SCRIPTS_HOME = 'bin'

import sys
import os
import getopt
import math
import re
import time
import praat
import esps
import plotnik
import cmu
<<<<<<< HEAD
#import vowel
=======
import vowel
import subprocess
>>>>>>> 1826beff

import numpy as np

from remeasure import remeasure
from mahalanobis import mahalanobis

os.chdir(os.getcwd())

uncertain = re.compile(r"\(\(([\*\+]?['\w]+\-?)\)\)")

CONSONANTS = ['B', 'CH', 'D', 'DH', 'F', 'G', 'HH', 'JH', 'K', 'L', 'M',
              'N', 'NG', 'P', 'R', 'S', 'SH', 'T', 'TH', 'V', 'W', 'Y', 'Z', 'ZH']
VOWELS = ['AA', 'AE', 'AH', 'AO', 'AW', 'AY', 'EH',
          'ER', 'EY', 'IH', 'IY', 'OW', 'OY', 'UH', 'UW']
SPECIAL = ['BR', 'CG', 'LS', 'LG', 'NS']


#

class Phone:

    """represents a single phone (label, times and Plotnik code (for vowels))"""
    # !!! not the same as class cmu.Phone !!!

    def __init__(self):
        self.label = ''  # phone label (Arpabet coding)
        self.code = ''  # Plotnik vowel code ("xx.xxxxx")
        self.xmin = None  # beginning of phone
        self.xmax = None  # end of phone
        self.cd = ''  # Plotnik code:  vowel class
        self.fm = ''  # Plotnik code:  following segment - manner
        self.fp = ''  # Plotnik code:  following segment - place
        self.fv = ''  # Plotnik code:  following segment - voice
        self.ps = ''  # Plotnik code:  preceding segment
        self.fs = ''  # Plotnik code:  following sequences
        self.overlap = False
        self.pp = None  # preceding phone (Arpabet label)
        self.arpa = ''  # Arpabet coding WITHOUT stress digit
        self.stress = None  # stress digit

    def __repr__(self):
        return '{}({})'.format(self.__class__.__name__, self.label)


class Speaker:

    """represents a speaker (background info)"""

    def __init__(self):
        self.name = ''
        self.first_name = ''
        self.last_name = ''
        self.age = ''
        self.sex = ''
        self.ethnicity = ''
        self.years_of_schooling = ''
        self.location = ''
        self.city = ''  # 'Philadelphia'
        self.state = ''  # 'PA'
        self.year = None  # year of recording
        self.tiernum = None  # tiernum points to phone tier = first tier for given speaker


class VowelMeasurement:

    """represents a vowel measurement"""
    # !!! not the same as class plotnik.VowelMeasurement !!!

    def __init__(self):
        self.phone = ''  # Arpabet coding
        self.stress = ''  # stress level ("1", "2", "0")
        self.style = ''  # style label (if present)
        self.word = ''  # corresponding word
        self.f1 = None  # first formant
        self.f2 = None  # second formant
        self.f3 = None  # third formant
        self.b1 = None  # bandwidth of first formant
        self.b2 = None  # bandwidth of second formant
        self.b3 = None  # bandwidth of third formant
        self.t = ''  # time of measurement
        self.code = ''  # Plotnik vowel code ("xx.xxxxx")
        self.cd = ''  # Plotnik code for vowel class
        self.fm = ''  # Plotnik code for manner of following segment
        self.fp = ''  # Plotnik code for place of following segment
        self.fv = ''  # Plotnik code for voicing of following segment
        self.ps = ''  # Plotnik code for preceding segment
        self.fs = ''  # Plotnik code for following sequences
        self.text = ''  # ???
        self.beg = None  # beginning of vowel
        self.end = None  # end of vowel
        self.dur = None  # duration of vowel
        self.poles = []  # original list of poles returned by LPC analysis
        self.bandwidths = []
            # original list of bandwidths returned by LPC analysis
        self.nFormants = None  # actual formant settings used in the measurement (for Mahalanobis distance method)
        self.glide = ''  # Plotnik glide coding
        self.norm_f1 = None  # normalized F1
        self.norm_f2 = None  # normalized F2
        self.norm_f3 = None  # normalized F3
        self.tracks = []
            # formant "tracks" (five sample points at 20%, 35%, 50%, 65% and
            # 80% of the vowel)
        self.all_tracks = []
            # formant "tracks" for all possible formant settings (needed for
            # remeasurement)
        self.norm_tracks = []  # normalized formant "tracks"


class VowelMean:

    """represents the mean and standard deviation for a given vowel class"""

    def __init__(self):
        self.pc = ''  # Plotnik vowel class
        self.means = ['', '', '']  # means for F1, F2, F3
        self.stdvs = ['', '', '']  # standard deviations for F1, F2, F3
        self.n = [0, 0, 0]
            # number of tokens used to calculate means and standard deviations
        self.values = [[], [], []]  # formant values from individual tokens
        self.norm_means = ['', '', '']  # normalized means
        self.norm_stdvs = ['', '', '']  # normalized standard deviations
        self.trackvalues = []
            # formant "tracks" (5 measurement points) from individual tokens
        self.trackmeans = []  # means values for formant "tracks"
        self.trackmeans_norm = []  # normalized mean formant "tracks"

    def __str__(self):
        return '<Means for vowel class %s:  means=%s, stdvs=%s, tokens=%s,\nnormalized:  means=%s, stdvs=%s, values:\n\tF1:  %s,\n\tF2:  %s,\n\tF3:  %s>' % (self.pc, self.means, self.stdvs, self.n, self.norm_means, self.norm_stdvs, self.values[0], self.values[1], self.values[2])


class Word:

    """represents a word (transcription, times and list of phones)"""

    def __init__(self):
        self.transcription = ''  # transcription
        self.phones = []  # list of phones
        self.xmin = None  # beginning of word
        self.xmax = None  # end of word
        self.style = ''  # style label (if present)

#


def addOverlaps(words, tg, speaker):
    """for a given speaker, checks each phone interval against overlaps on other tiers"""

    # NOTE:  this thing can really slow down the program if you're checking some 20,000 phone intervals...
    # -> use of pointers speeds up this part of the program by a factor of 18 or so :-)

    # initialize pointers
    pointer = []
    for r in range(len(tg) // 2):
        pointer.append(0)
    # check all vowel phones in speaker's word list
    for w in words:
        for p in w.phones:
            # don't bother checking for overlaps for consonants (speeds up the
            # program)
            if isVowel(p.label):
                # check all other (word) tiers if corresponding interval is non-empty
                # (word tiers vs. interval tiers:  speeds up program by a factor of 2-2.5)
                for sn in range(len(tg) // 2):  # sn = speaknum!
                    if (sn * 2) != speaker.tiernum:
                        # go up to last interval that overlaps with p
                        while pointer[sn] < len(tg[sn * 2 + 1]) and tg[sn * 2 + 1][pointer[sn]].xmin() < p.xmax:
                            # current interval for comparison
                            i = tg[sn * 2 + 1][pointer[sn]]
                            # if boundaries overlap and interval not empty
                            if ((((i.xmin() <= p.xmin) or (p.xmin <= i.xmin() <= p.xmax))
                                and ((i.xmax() >= p.xmax) or (p.xmin <= i.xmax() <= p.xmax)))
                                    and i.mark().upper() != "SP"):
                                p.overlap = True
                            pointer[sn] += 1
                        # go back one interval, since the last interval needs
                        # to be checked again for the next phone
                        pointer[sn] -= 1

    return words


def addPlotnikCodes(words, phoneset, speaker, vowelSystem):
    """takes a list of words and adds Plotnik codes to the vowels"""

    for w in words:
        n = getNumVowels(w)
        if n == 0:
            continue
        for i in range(len(w.phones)):
            if isVowel(w.phones[i].label):
                code, prec_p = plotnik.cmu2plotnik_code(
                    i, w.phones, w.transcription, phoneset, speaker, vowelSystem)
                if code:  # no code returned if it's a consonant
                    w.phones[i].code = code  # whole code
                    w.phones[i].cd = code.split('.')[0]  # vowel class code
                    w.phones[i].fm = code.split('.')[
                        1][0]  # following segment - manner
                    w.phones[i].fp = code.split('.')[
                        1][1]  # following segment - place
                    w.phones[i].fv = code.split('.')[
                        1][2]  # following segment - voice
                    w.phones[i].ps = code.split('.')[1][3]  # preceding segment
                    w.phones[i].fs = code.split(
                        '.')[1][4]  # following sequences
                if (prec_p and prec_p != '') or prec_p == '':  # phone is a vowel and has or has not preceding segment
                    w.phones[i].pp = prec_p

    return words

# NOTE:  The old version of the addStyleCodes function was too dependent on the assumption that the boundaries on the style tier would always match the words.
# Where this was not the case (esp. with semantic differential coding), it failed without notifying the user.
# def addStyleCodes(words, tg):
##    """copies coding from style tier to each word"""
# assumes that style annotation groups always span entire words
##    i = 0
# print "\n\tADDING STYLE CODES..."
# for s in tg[-1]:  ## iterate over style tier entries
# if s.mark().upper() != "SP":  ## skip empty intervals on style tier
# while i < len(words) and (words[i].xmin >= s.xmin() and words[i].xmax <= s.xmax()):
# if s.mark().upper() in ["R", "N", "L", "G", "S", "K", "T", "C", "WL", "MP", "RP", "SD"]:
##                words[i].style = s.mark().upper()
# print "\t\tFAAV style code %s added to word %s." % (words[i].style, words[i].transcription)
# elif s.mark().upper() == "SP":  ## empty intervals
# print "\t\tNo style style code for word %s." % (words[i].transcription)
# pass
# else:  ## this should not happen, as correct format of style tier entries is already checked prior to forced alignment
# print "ERROR!  Incorrect style tier entry %s for word %s." % (s.mark(), words[i].transcription)
# sys.exit()
# let people have whatever entries they want - they will just not be converted into Plotnik style codes
##                words[i].style = s.mark().upper()
# print "\t\tUnknown style code %s added to word %s." % (words[i].style, words[i].transcription)
##            i += 1
# return words


def addStyleCodes(words, tg):
    """copies coding from style tier to each word"""

    i_start = 0  # start interval on style tier
    for w in words:
        # iterate over the style tier from approximately the point where the
        # style code for the last word was found
        for i, s in enumerate(tg[-1][i_start:]):
            # break off style tier iteration after the end of the word
            if s.xmin() >= w.xmax:
                # set new start interval (NOTE:  i starts counting from the
                # previous i_start!)
                i_start += i - \
                    2  # start next iteration two intervals before, just in case
                if i_start < 0:
                    i_start = 0  # keep i_start >= 0
                break
            # add style code, if style code interval overlaps with the word
            if s.mark().upper() != "SP":
                if ((s.xmin() <= w.xmin <= s.xmax() and s.xmin() <= w.xmax <= s.xmax())  # "perfect" case:  entire word contained in style tier interval
                    or (w.xmin <= s.xmin() and s.xmin() <= w.xmax <= s.xmax())  # word shifted to the left relative to style tier interval
                    or (s.xmin() <= w.xmin <= s.xmax() and s.xmax() <= w.xmax)  # word shifted to the right relative to style tier interval
                        or (w.xmin <= s.xmin() and s.xmax() <= w.xmax)):  # "worst" case:  word interval contains style tier interval
                    w.style = s.mark().upper()
                    # set new start interval (NOTE:  i starts counting from the
                    # previous i_start!)
                    i_start += i - 1  # start one interval before, just in case
                    if i_start < 0:
                        i_start = 0  # keep i_start >= 0
                    break

    return words


def anae(v, formants, times):
    """returns time of measurement according to the ANAE (2006) guidelines"""

    F1 = [f[0] if len(f) >= 1 else None for f in formants]
                      # NOTE:  'None' elements in the two formant lists are
                      # needed
    F2 = [f[1] if len(f) >= 2 else None for f in formants]
                      # to preserve the alignment with the 'times' list!
    # measure at F1 maximum, except for "AE" or "AO"
    if v == 'AE':
        i = F2.index(max(F2))
    elif v == 'AO':
        i = F2.index(min(F2))
    else:
        i = F1.index(max(F1))
    measurementPoint = times[i]

    return measurementPoint


def calculateMeans(measurements):
    """takes a list of vowel measurements and calculates the means for each vowel class"""

    # initialize vowel means
    means = {}
    for p in plotnik.PLOTNIKCODES:
        newmean = VowelMean()
        newmean.pc = p
        means[p] = newmean
    # process measurements
    for m in measurements:
        # only include tokens with primary stress
        if m.stress != '1':
            continue
        # exclude tokens with F1 < 200 Hz
        if m.f1 < 200:
            continue
        # exclude glide measurements
        if m.glide == 'g':
            continue
        # exclude function words
        if m.word.upper(
        ) in ['A', 'AH', 'AM', "AN'", 'AN', 'AND', 'ARE', "AREN'T", 'AS', 'AT', 'AW', 'BECAUSE', 'BUT', 'COULD',
              'EH', 'FOR', 'FROM', 'GET', 'GONNA', 'GOT', 'GOTTA', 'GOTTEN',
              'HAD', 'HAS', 'HAVE', 'HE', "HE'S", 'HIGH', 'HUH',
              'I', "I'LL", "I'M", "I'VE", "I'D", 'IN', 'IS', 'IT', "IT'S", 'ITS', 'JUST', 'MEAN', 'MY',
              'NAH', 'NOT', 'OF', 'OH', 'ON', 'OR', 'OUR', 'SAYS', 'SHE', "SHE'S", 'SHOULD', 'SO',
              'THAN', 'THAT', "THAT'S", 'THE', 'THEM', 'THERE', "THERE'S", 'THEY', 'TO', 'UH', 'UM', 'UP',
              'WAS', "WASN'T", 'WE', 'WERE', 'WHAT', 'WHEN', 'WHICH', 'WHO', 'WITH', 'WOULD',
              'YEAH', 'YOU', "YOU'VE"]:
            continue
        # exclude /ae, e, i, aw/ before nasals
        if m.cd in ['3', '2', '1', '42'] and m.fm == '4':
            continue
        # exclude vowels before /l/
        if m.fm == '5' and not m.cd == '39':
            continue
        # exclude vowels after /w, y/
        if m.ps == '9':
            continue
        # exclude vowels after obstruent + liquid clusters
        if m.ps == '8':
            continue
        # add measurements to means object
        if m.f1:
            means[m.cd].values[0].append(m.f1)
        if m.f2:
            means[m.cd].values[1].append(m.f2)
        if m.f3:
            means[m.cd].values[2].append(m.f3)

        # collect formant tracks
        means[m.cd].trackvalues.append(m.tracks)

    # calculate means and standard deviations
    for p in plotnik.PLOTNIKCODES:
        for i in range(3):
            means[p].n[i] = len(means[p].values[i])
                                # number of tokens for formant i
            mean, stdv = mean_stdv(means[p].values[i])
                                   # mean and standard deviation for formant i
            if mean:
                means[p].means[i] = round(mean, 0)
            if stdv:
                means[p].stdvs[i] = round(stdv, 0)

        # formant tracks
        for j in range(10):
            t_mean, t_stdv = mean_stdv(
                [t[j] for t in means[p].trackvalues if t[j]])
            if t_mean and t_stdv != None:
                means[p].trackmeans.append((t_mean, t_stdv))
            else:  # can't leave empty values in the tracks
                means[p].trackmeans.append(('', ''))

# print "\ncalculated means for formant tracks for vowel code %s:\n" % p
# print means[p].trackmeans

    return means


def changeCase(word, case):
    """changes the case of output transcriptions to upper or lower case according to config settings"""

    if case == 'lower':
        w = word.lower()
    # assume 'upper' here
    else:
        w = word.upper()
    return w


def checkAllowedValues(f, option, value, allowedValues):
    """checks whether a given value is among the allowed values for a specific option"""

    if value not in allowedValues:
        print "ERROR:  unrecognized value '%s' for option '%s' in config file %s" % (value, option, f)
        print "The following values are recognized for option '%s'" % option, ", ".join(allowedValues)
        sys.exit()


def checkConfigLine(f, line):
    """checks that a line in the config file has the correct format"""

    if '=' not in line:
        print "ERROR:  malformed line in config file %s" % f
        print line
        sys.exit()


def checkConfigOption(f, option):
    """checks that the option specified in the config file is among the allowed options"""

    allowedOptions = [
        'case', 'outputFormat', 'outputHeader', 'formantPredictionMethod', 'measurementPointMethod', 'speechSoftware', 'nFormants', 'maxFormant',
        'removeStopWords', 'measureUnstressed', 'minVowelDuration', 'windowSize', 'preEmphasis', 'multipleFiles', 'nSmoothing', 'remeasurement',
        'candidates', 'vowelSystem']
    if option not in allowedOptions:
        print "ERROR:  unrecognized option '%s' in config file %s" % (option, f)
        print "The following options are recognized:  ", ", ".join(allowedOptions)
        sys.exit()


# need to add checks also for options that take numeric values...
def checkConfigValue(f, option, value):
    """checks that an option specified in the config file has an allowed value"""
    # f = config file
    if option == 'case':
        allowedValues = ['lower', 'upper']
        checkAllowedValues(f, option, value, allowedValues)
    if option == 'outputFormat':
        allowedValues = ['txt', 'text', 'plotnik', 'Plotnik', 'plt', 'both']
        checkAllowedValues(f, option, value, allowedValues)
    if option == 'formantPredictionMethod':
        allowedValues = ['default', 'mahalanobis']
        checkAllowedValues(f, option, value, allowedValues)
    if option == 'measurementPointMethod':
        allowedValues = [
            'fourth', 'third', 'mid', 'lennig', 'anae', 'faav', 'maxint']
        checkAllowedValues(f, option, value, allowedValues)
    if option == 'speechSoftware':
        allowedValues = ['praat', 'Praat', 'esps', 'ESPS']
        checkAllowedValues(f, option, value, allowedValues)
    if option in ['removeStopWords', 'measureUnstressed', 'outputHeader', 'multipleFiles', 'remeasurement', 'candidates']:
        allowedValues = ['T', 'F', 'True', 'False']
        checkAllowedValues(f, option, value, allowedValues)
    if option == 'vowelSystem':
        allowedValues = [
            'phila', 'Phila', 'PHILA', 'NorthAmerican', 'simplifiedARPABET']
        checkAllowedValues(f, option, value, allowedValues)


def checkLocation(file):
    """checks whether a given file exists at a given location"""

    if not os.path.exists(file):
        print "ERROR:  Could not locate %s" % file
        sys.exit()


def checkSpeechSoftware(speechSoftware):
    """checks that either Praat or ESPS is available as a speech analysis program"""

    if speechSoftware in ['ESPS', 'esps']:
        if os.name == 'nt':
            print "ERROR:  ESPS was specified as the speech analysis program, but this option is not yet compatible with Windows"
            sys.exit()
        if not programExists('formant'):
            print "ERROR:  ESPS was specified as the speech analysis program, but the command 'formant' is not in your path"
            sys.exit()
        else:
            return 'esps'
    elif speechSoftware in ['praat', 'Praat']:
        if not ((PRAATPATH and programExists(speechSoftware, PRAATPATH)) or (os.name == 'posix' and programExists(speechSoftware)) or (os.name == 'nt' and programExists('praatcon.exe'))):
            print "ERROR: Praat was specified as the speech analysis program, but the command 'praat' ('praatcon' for Windows) is not in your path"
            sys.exit()
        else:
            return speechSoftware
    else:
        print "ERROR: unsupported speech analysis software %s" % speechSoftware
        sys.exit()


def checkTextGridFile(tgFile):
    """checks whether a TextGrid file exists and has the correct file format"""

    checkLocation(tgFile)
    lines = open(tgFile, 'r').readlines()
    if 'File type = "' not in lines[0]:
        print "ERROR:  %s does not appear to be a Praat TextGrid file (the string 'File type=' does not appear in the first line.)" % tgFile
        sys.exit()


def checkTiers(tg):
    """performs a check on the correct tier structure of a TextGrid"""

    # odd tiers must be phone tiers; even tiers word tiers (but vice versa in terms of indices!)
    # last tier can (optionally) be style tier
    speakers = []
    ns, style = divmod(len(tg), 2)
                       # "ns":  number of speakers (well, "noise" is not a speaker...)
    # style tier
    if style and tg[-1].name().strip().upper() not in ["STYLE", "FOCUS"]:
        sys.exit(
            "ERROR!  Odd number of tiers in TextGrid, but last tier is not style tier.")
    else:
        # to make this compatible with output from the FA online interface
        # (where there are just two tiers)
        if ns == 1:  # len(tg) == 2:
            return speakers
        for i in range(ns):
            # even (in terms of indices) tiers must be phone tiers
            if tg[2 * i].name().split(' - ')[1].strip().upper() != "PHONE":
                print "ERROR!  Tier %i should be phone tier but isn't." % 2 * i
                sys.exit()
            # odd (in terms of indices) tiers must be word tiers
            elif tg[2 * i + 1].name().split(' - ')[1].strip().upper() != "WORD":
                print "ERROR!  Tier %i should be word tier but isn't." % 2 * i + 1
                sys.exit()
            # speaker name must be the same for phone and word tier
            elif tg[2 * i].name().split(' - ')[0].strip().upper() != tg[2 * i + 1].name().split(' - ')[0].strip().upper():
                print "ERROR!  Speaker name does not match for tiers %i and %i." % (2 * i, 2 * i + 1)
                sys.exit()
            else:
                # add speaker name to list of speakers
                speakers.append(tg[2 * i].name().split(' - ')[0].strip())

    if len(speakers) == 0:
        sys.exit("ERROR!  No speakers in TextGrid?!")
    else:
        return speakers


def checkWavFile(wavFile):
    """checks whether a given sound file exists at a given location"""

    checkLocation(wavFile)


def convertTimes(times, offset):
    """adds a specified offset to all time stamps"""

    convertedTimes = [t + offset for t in times]

    return convertedTimes


def detectMonophthong(formants, measurementPoint, index):
    """checks whether the formant tracks indicate a monophthong {m}, or a weak/shortented glide {s}"""

    # classify as a monophthong, weak/shortened glide or diphthong according to range of movement of F2:
    # if maximum F2 after point of measurement is less than 100 Hz above F2 at
    # point of measurement:  -> monophthong
    F2atPOM = formants[index][1]
    maximumF2AfterPOM = max([
                            formants[j][1] for j in range(index, len(formants)) if len(formants[j]) > 1])
    F2Movement = round(maximumF2AfterPOM - F2atPOM, 3)
    if F2Movement <= 100:
        glide = 'm'
    # if maximum F2 after point of measurement is between 100-300 Hz above F2
    # at point of measurement:  -> weak/shortened glide
    elif 100 < F2Movement <= 300:
        glide = 's'
    # if maximum F2 after point of measurement is more than 300 Hz above F2 at
    # point of measurement:  -> diphthong
    else:
        glide = ''

    return glide


def extractPortion(wavFile, vowelWavFile, beg, end, soundEditor):
    """extracts a single vowel (or any other part) from the main sound file"""

    if soundEditor == 'sox':  # this is the default setting, since it's faster
        # force output format because there have been issues with some sound
        # files where Praat could not read the extracted portion
        os.system(os.path.join(SOXPATH, 'sox') + ' ' + wavFile + ' -t wavpcm ' +
                  os.path.join(SCRIPTS_HOME, vowelWavFile) + ' trim ' + str(beg) + ' ' + str(end - beg))
    elif soundEditor == 'praat':
        os.system(os.path.join(PRAATPATH, PRAATNAME) + ' ' + SCRIPTS_HOME + '/extractSegment.praat ' +
                  os.path.join(os.path.pardir, wavFile) + ' ' + vowelWavFile + ' ' + str(beg) + ' ' + str(end))
    else:
        pass


def faav(phone, formants, times, intensity):
    """returns the time of measurement according to the FAAV guidelines"""

    # get intensity cutoffs for all vowels not measured one third into the
    # vowel
    if (phone.label[:-1] in ["AY", "EY", "OW", "AW"]) or (phone.label[:-1] == "UW" and phone.cd == "73"):
        # get intensity cutoff at 10% below maximum intensity
        beg_cutoff, end_cutoff = getIntensityCutoff(
            intensity.intensities(), intensity.times())
        # make sure we do have an intensity contour (i.e. several measurement point, and not just one)
        # if there is only one measurement point in the intensity object, the cutoffs will be identical
        # in that case, reset the cutoffs to include the whole vowel
        if beg_cutoff == end_cutoff:
            beg_cutoff = times[0]
            end_cutoff = times[-1]
        # modify cutoffs to make sure we are measuring in the first half of the
        # vowel
        beg_cutoff, end_cutoff = modifyIntensityCutoff(
            beg_cutoff, end_cutoff, phone, intensity.intensities(), intensity.times())

        # measure "AY" and "EY" at F1 maximum
        # (NOTE:  While "AY" receives extra padding at the beginning to possible go before the segment boundary in the search for an F1 maximum, "EY" does not)
        if phone.label[:-1] in ["AY", "EY"]:
            measurementPoint = getTimeOfF1Maximum(
                formants, times, beg_cutoff, end_cutoff)
        # measure Tuw at the beginning of the segment
        elif phone.label[:-1] == "UW" and phone.cd == "73":
            measurementPoint = max([phone.xmin, beg_cutoff])
        # measure "OW" and "AW" halfway between beginning of segment and F1
        # maximum
        elif phone.label[:-1] in ["OW", "AW"]:
            maxF1time = getTimeOfF1Maximum(
                formants, times, beg_cutoff, end_cutoff)
            if maxF1time > phone.xmin:
                measurementPoint = max(
                    [beg_cutoff, phone.xmin + (maxF1time - phone.xmin) / 2])
            else:
                measurementPoint = max([beg_cutoff, phone.xmin])
    # measure all other vowels at 1/3 of the way into the vowel's duration
    else:
        measurementPoint = phone.xmin + (phone.xmax - phone.xmin) / 3

    return measurementPoint


def getFormantTracks(poles, times, xmin, xmax):
    """returns formant tracks (values at 20%, 35%, 50%, 65% and 80% of the vowel duration)"""

    tracks = []
    # total duration of vowel
    dur = xmax - xmin
    # get measurement points for formant tracks (20%, 35%, 50%, 65% and 80%
    # into the vowel)
    measurement_times = [xmin + (0.2 * dur) + (0.15 * dur * i)
                         for i in range(5)]
    for t in measurement_times:
        index = getTimeIndex(t, times)
        try:
            F1 = poles[index][0]
            F2 = poles[index][1]
            tracks.append(F1)
            tracks.append(F2)
        except IndexError:
            # if we only have F1 but no matching F2, that measurement is probably not reliable enough
            # so append nothing for both of them
            tracks.append('')
            tracks.append('')

    return tracks


def getIntensityCutoff(intensities, times):
    """returns the beginning and end times for the 10%-below-maximum-intensity interval"""

    # get intensity cutoff and index of maximum intensity
    z_max = intensities.index(max(intensities))
    cutoff = 0.9 * max(intensities)
    # get left boundary
    z_left = 0
    for z in range(z_max, -1, -1):
        if intensities[z] < cutoff:
            z_left = z + 1
            break
    # get right boundary
    z_right = len(intensities) - 1
    for z in range(z_max, len(intensities)):
        if intensities[z] < cutoff:
            z_right = z - 1
            break

    beg_cutoff = times[z_left]
    end_cutoff = times[z_right]

    return beg_cutoff, end_cutoff


def getMeasurementPoint(phone, formants, times, intensity, measurementPointMethod):
    """returns the point of formant measurement, according to the measurement method selected"""

    if measurementPointMethod == 'third':
        # measure at 1/3 of the way into the vowel's duration
        measurementPoint = phone.xmin + (phone.xmax - phone.xmin) / 3
    elif measurementPointMethod == 'fourth':
        # measure at 1/4 of the way into the vowel's duration
        measurementPoint = phone.xmin + (phone.xmax - phone.xmin) / 4
    elif measurementPointMethod == 'mid':
        # measure at 1/2 of the way into the vowel's duration
        measurementPoint = phone.xmin + (phone.xmax - phone.xmin) / 2
    elif measurementPointMethod == 'lennig':
        # measure according to Lennig (1978)
        transition = getTransitionLength(phone.xmin, phone.xmax)
        # remove vowel transitions
        trimmedFormants, trimmedTimes = trimFormants(
            formants, times, phone.xmin + transition, phone.xmax - transition)
        measurementPoint = lennig(trimmedFormants, trimmedTimes)
    elif measurementPointMethod == 'anae':
        # measure according to the ANAE (2006) guidelines
        transition = getTransitionLength(phone.xmin, phone.xmax)
        # remove vowel transitions
        trimmedFormants, trimmedTimes = trimFormants(
            formants, times, phone.xmin + transition, phone.xmax - transition)
        measurementPoint = anae(phone.label, trimmedFormants, trimmedTimes)
    elif measurementPointMethod == 'faav':
        measurementPoint = faav(phone, formants, times, intensity)
    elif measurementPointMethod == 'maxint':
        measurementPoint = maximumIntensity(
            intensity.intensities(), intensity.times())
    else:
        print "ERROR: Unsupported measurement point selection method %s" % measurementPointMethod
        print __doc__

    return measurementPoint


def getNumVowels(word):
    """returns the number of vowels in a word"""

    n = 0
    for p in word.phones:
        if isVowel(p.label):
            n += 1

    return n


def getPadding(phone, windowSize, maxTime):
    """checks that the padding for the analysis window does not exceed file boundaries; adjusts padding accordingly"""

    # if the phone is at the beginning (or end) of the sound file, we need to make sure that the added window will not
    # extend past the beginning (or end) of the file, since this will mess up extractPortion();
    # if it does, truncate the added window to the available space

    # check padding at beginning of vowel
    if phone.xmin - windowSize < 0:
        padBeg = phone.xmin
    # extend left padding for AY
    elif phone.label[:-1] == "AY":
        if phone.xmin - 2 * windowSize < 0:
            padBeg = phone.xmin
        else:
            padBeg = 2 * windowSize
    else:
        padBeg = windowSize
    # check padding at end of vowel
    if phone.xmax + windowSize > maxTime:
        padEnd = maxTime - phone.xmax
    else:
        padEnd = windowSize

    return (padBeg, padEnd)


def getSoundEditor():
    """checks whether SoX or Praat are available as sound editors"""

    # use sox for manipulating the files if we have it, since it's faster
    if (SOXPATH and programExists('sox', SOXPATH)) or (os.name == 'posix' and programExists('sox')) or (os.name == 'nt' and programExists('sox.exe')):
        soundEditor = 'sox'
    elif (PRAATPATH and programExists('praat', PRAATPATH)) or (os.name == 'posix' and programExists('praat')) or (os.name == 'nt' and programExists('praatcon.exe')):
        soundEditor = 'praat'
    else:
        print "ERROR:  neither 'praat' ('praatcon' for Windows) nor 'sox' can be found in your path"
        print "One of these two programs must be available for processing the audio file"
        sys.exit()

    return soundEditor


def getSpeakerBackground(speakername, speakernum):
    """prompts the user to enter background information for a given speaker"""

    speaker = Speaker()
    print "Please enter background information for speaker %s:" % speakername
    print "(Press [return] if correct; if not, simply enter new data (do not use [delete]).)"
    speaker.name = raw_input("Name:\t\t\t%s\t" % speakername.strip())
    if not speaker.name:
        speaker.name = speakername.strip()
    try:
        speaker.first_name = raw_input(
            "First name:\t\t%s\t" % speaker.name.strip().split()[0])
        if not speaker.first_name:
            speaker.first_name = speaker.name.strip().split()[0]
        # some speakers' last names are not known!
        try:
            # NOTE:  only initial letter of speaker's last name is
            # automatically taken over from tier name
            speaker.last_name = raw_input(
                "Last name:\t\t%s\t" % speaker.name.strip().split()[1][0])
            if not speaker.last_name:
                speaker.last_name = speaker.name.strip().split()[1][0]
        except IndexError:
            speaker.last_name = raw_input("Last name:\t\t")
    except:
        speaker.first_name = ''
        speaker.last_name = ''
    speaker.sex = raw_input("Sex:\t\t\t")
    # check that speaker sex is defined - this is required for the Mahalanobis
    # method!
    if formantPredictionMethod == "mahalanobis":
        if not speaker.sex:
            print "ERROR!  Speaker sex must be defined for the 'mahalanobis' formantPredictionMethod!"
            sys.exit()
    speaker.age = raw_input("Age:\t\t\t")
##    speaker.city = raw_input("City:\t\tPhiladelphia")
# if not speaker.city:
##        speaker.city = "Philadelphia"
##    speaker.state = raw_input("State:\t\tPA")
# if not speaker.state:
##        speaker.state = "PA"
    speaker.ethnicity = raw_input("Ethnicity:\t\t")
    speaker.location = raw_input("Location:\t\t")
    speaker.year = raw_input("Year of recording:\t")
    speaker.years_of_schooling = raw_input("Years of schooling:\t")
    speaker.tiernum = speakernum * \
        2  # tiernum points to phone tier = first tier for given speaker

    return speaker


def getTimeIndex(t, times):
    """gets the index of the nearest time value from an ordered list of times"""

    # the two following cases can happen if a short vowel is at the beginning
    # or end of a file
    if t < times[0]:
        # print "WARNING:  measurement point %f is less than earliest time stamp %f for formant measurements, selecting earliest point as measurement" % (t, times[0])
        # return the index of the first measurement
        return 0

    if t > times[-1]:
        # print "WARNING:  measurement point %f is less than latest time stamp %f for formant measurements, selecting latest point as measurement" % (t, times[-1])
        # return the index of the last measurement
        return len(times) - 1

    prev_time = 0.0
    for i in range(len(times)):
        if t > times[i]:
            prev_time = times[i]
            continue
        else:
            # determine nearest index
            if abs(t - prev_time) > abs(t - times[i]):
                return i
            else:
                return i - 1


def getTimeOfF1Maximum(formants, times, beg_cutoff, end_cutoff):
    """returns the time at which F1 reaches it maximum (within the cutoff limits)"""

    # get search interval for F1 maximum
    trimmedFormants, trimmedTimes = trimFormants(
        formants, times, beg_cutoff, end_cutoff)
    # get F1 maximum
    F1 = [f[0] if f else 0 for f in trimmedFormants]
        # 'else' for those weird cases where there is a hole in the formant tracks...
    i = F1.index(max(F1))
    measurementPoint = trimmedTimes[i]

    return measurementPoint


def getTransitionLength(minimum, maximum):
    """sets the transition time to the surrounding consonants to 20msec; if the vowel is shorter than 40msec, to zero"""

    # needed to remove transitions for Lennig and ANAE measurement methods
    if round(maximum - minimum, 3) <= 0.04:
        transition = 0
    else:
        transition = 0.02

    return transition


def getVowelMeasurement(vowelFileStem, p, w, speechSoftware, formantPredictionMethod, measurementPointMethod, nFormants, maxFormant, windowSize, preEmphasis, padBeg, padEnd, speaker):
    """makes a vowel measurement"""

    vowelWavFile = vowelFileStem + '.wav'

    # get necessary files (LPC or formant)
    # via ESPS:  ## NOTE:  I haven't checked the path issues for the ESPS
    # option yet...
    if speechSoftware == 'esps':
        esps.runFormant(vowelWavFile)
        if formantPredictionMethod == 'mahalanobis':
            lpc = esps.LPC()
            lpc.read(vowelFileStem + '.pole')
        else:
            fmt = esps.Formant()
            fmt.read(vowelFileStem + '.pole', vowelFileStem + '.fb')
        # clean up the temporary files we created for this vowel
        esps.rmFormantFiles(vowelFileStem)
    # via Praat:  ## NOTE:  all temp files are in the "/bin" directory!
    else:   # assume praat here
        if formantPredictionMethod == 'mahalanobis':
            # adjust maximum formant frequency to speaker sex
            if speaker.sex in ["m", "M", "male", "MALE"]:
                maxFormant = 5000
            elif speaker.sex in ["f", "F", "female", "FEMALE"]:
                maxFormant = 5500
            else:
                sys.exit("ERROR!  Speaker sex undefined.")
            # get measurements for nFormants = 3, 4, 5, 6
            LPCs = []
            nFormants = 3
            while nFormants <= 6:
                os.system(os.path.join(PRAATPATH, PRAATNAME) + ' ' + os.path.join(SCRIPTS_HOME, 'extractFormants.praat') + ' ' +
                          vowelWavFile + ' ' + str(nFormants) + ' ' + str(maxFormant) + ' ' ' ' + str(windowSize) + ' ' + str(preEmphasis) + ' burg')
                lpc = praat.Formant()
                lpc.read(
                    os.path.join(SCRIPTS_HOME, vowelFileStem + '.Formant'))
                LPCs.append(lpc)
                nFormants += 1
        else:
            os.system(os.path.join(PRAATPATH, PRAATNAME) + ' ' + os.path.join(SCRIPTS_HOME, 'extractFormants.praat') + ' ' +
                      vowelWavFile + ' ' + str(nFormants) + ' ' + str(maxFormant) + ' ' + str(windowSize) + ' ' + str(preEmphasis) + ' burg')
            fmt = praat.Formant()
            fmt.read(os.path.join(SCRIPTS_HOME, vowelFileStem + '.Formant'))
        os.remove(os.path.join(SCRIPTS_HOME, vowelFileStem + '.Formant'))
        # get Intensity object for intensity cutoff
        # (only for those vowels where we need it)
        if (p.label[:-1] in ["AY", "EY", "OW", "AW"]) or (p.label[:-1] == "UW" and p.cd == "73"):
            os.system(os.path.join(PRAATPATH, PRAATNAME) + ' ' + os.path.join(
                SCRIPTS_HOME, 'getIntensity.praat') + ' ' + vowelWavFile)
            intensity = praat.Intensity()
            intensity.read(
                os.path.join(SCRIPTS_HOME, vowelFileStem + '.Intensity'))
            os.remove(os.path.join(SCRIPTS_HOME, vowelFileStem + '.Intensity'))
            intensity.change_offset(p.xmin - padBeg)
        else:
            intensity = praat.Intensity()
    # get measurement according to formant prediction method
    # Mahalanobis:
    if formantPredictionMethod == 'mahalanobis':
        convertedTimes = []
        poles = []
        bandwidths = []
        for lpc in LPCs:
            convertedTimes.append(convertTimes(lpc.times(), p.xmin - padBeg))
                                  # add offset to all time stamps from Formant
                                  # file
            poles.append(lpc.formants())
            bandwidths.append(lpc.bandwidths())
        vm = measureVowel(
            p, w, poles, bandwidths, convertedTimes, intensity, measurementPointMethod,
            formantPredictionMethod, padBeg, padEnd, means, covs)
    # default:
    else:   # assume 'default' here
        convertedTimes = [convertTimes(fmt.times(), p.xmin - padBeg)]
        formants = [fmt.formants()]
        bandwidths = [fmt.bandwidths()]
        vm = measureVowel(
            p, w, formants, bandwidths, convertedTimes, intensity, measurementPointMethod,
            formantPredictionMethod, padBeg, padEnd, '', '')

    os.remove(os.path.join(SCRIPTS_HOME, vowelWavFile))
    return vm


def getWordsAndPhones(tg, phoneset, speaker, vowelSystem):
    """takes a Praat TextGrid file and returns a list of the words in the file,
    along with their associated phones, and Plotnik codes for the vowels"""

    print ''
    print 'Identifying vowels in the TextGrid'

    n_words = len(tg[speaker.tiernum + 1])
    word_iter = 0
    old_percent = 0

    progressbar_width = 100
    sys.stdout.write("[%s]" % (" " * progressbar_width))
    sys.stdout.flush()
    sys.stdout.write("\b" * (progressbar_width + 1))
                     # return to start of line, after '['

    words = []
    # iterate along word tier for given speaker
    for w in tg[speaker.tiernum + 1]:  # for each interval...

        word_iter = word_iter + 1
        new_percent = math.floor((float(word_iter) / n_words) * 100)

        for p in range(int(old_percent), int(new_percent)):
            sys.stdout.write("-")
            sys.stdout.flush()
            old_percent = new_percent

        word = Word()
        word.transcription = w.mark()
        word.xmin = w.xmin()
        word.xmax = w.xmax()
        word.phones = []

        # skip to the first phone in the corresponding phone tier that could
        # belong to this word
        i, ph = 0, None
        for i, ph in enumerate(n for n in tg[speaker.tiernum] if word.xmin >= n.xmin()):
            pass

        # iterate through phones until end of word
        # ("i < len(tg[speaker.tiernum])":  stop "runaway" index at end of tier)
        while (i < len(tg[speaker.tiernum]) and tg[speaker.tiernum][i].xmax() <= word.xmax):
            phone = Phone()
            phone.label = tg[speaker.tiernum][i].mark().upper()
            phone.xmin = tg[speaker.tiernum][i].xmin()
            phone.xmax = tg[speaker.tiernum][i].xmax()
            word.phones.append(phone)
            # count initial number of vowels here! (because uncertain
            # transcriptions are discarded on a by-word basis)
            if phone.label and isVowel(phone.label):
                global count_vowels
                count_vowels += 1
            i += 1
        # skip unclear transcriptions and silences
        if w.mark() != '' and w.mark() != "((xxxx))" and w.mark().upper() != "SP":
            words.append(word)

    # add Plotnik-style codes for the preceding and following segments for all
    # vowels
    words = addPlotnikCodes(words, phoneset, speaker, vowelSystem)

    # add style codes, if applicable
    if len(tg) % 2:
        words = addStyleCodes(words, tg)

    # add overlap coding for phones
    words = addOverlaps(words, tg, speaker)

    return words


def hasPrimaryStress(label):
    """checks whether a vowel has primary stress"""

    if label[-1] == '1':  # NOTE:  this assumes that there are no empty intervals on the phone tier!
        return True
    else:
        return False


def isVowel(label):
    """checks whether a phone is a vowel"""

    # use the vowel inventory!
    if re.findall(r'^([A-Z]{2,2})\d?$', label.upper()) and re.findall(r'^([A-Z]{2,2})\d?$', label.upper())[0] in VOWELS:
        return True
    else:
        return False

# OLD VERSION
# def isVowel(label):
##    """checks whether a phone is a vowel"""
# all vowel phone labels will end in either '0', '1', or '2'
# if label[-1] in ['0', '1', '2']:  ## NOTE:  this assumes that there are no empty intervals on the phone tier!
# return True
# else:
# return False


def lennig(formants, times):
    """returns time of measurement according to Lennig's (1987) algorithm"""

    # initialize this to a number that will be larger than any of the change
    # coefficients
    prev = 1000000
    min_i = -1
    for i in range(1, len(formants) - 1):
        c = (abs(formants[i][0] - formants[i - 1][0]) + abs(formants[i][0] - formants[i + 1][0])) / \
            formants[i][0] + (abs(formants[i][1] - formants[i - 1][1]) + abs(
                formants[i][1] - formants[i + 1][1])) / formants[i][1]
        if c < prev:
            min_i = i
            prev = c
    measurementPoint = times[i]

    return measurementPoint


def loadCovs(inFile):
    """reads covariance matrix of training data set from file"""

    covs = {}
    for line in open(inFile, 'rU').readlines():
        vowel = line.strip().split('\t')[0]
        values = np.array([float(x) for x in line.strip().split('\t')[1:]])
        covs[vowel] = np.linalg.inv(np.reshape(values, (4, -1)))

    return covs


def loadMeans(inFile):
    """reads formant means of training data set from file"""

    means = {}
    for line in open(inFile, 'rU').readlines():
        vowel = line.strip().split('\t')[0]
        means[vowel] = np.array([float(x)
                                for x in line.strip().split('\t')[1:]])

    return means


def markTime(index1, index2=''):
    """generates a time stamp entry in global list logtimes[]"""

    real_time = time.time()
    logtimes.append((index1, real_time, index2))


def maximumIntensity(intensities, times):
    """returns the time of the intensity maximum"""

    i = intensities.index(max(intensities))
    measurementPoint = times[i]

    return measurementPoint


def mean_stdv(valuelist):
    """returns the arithmetic mean and sample standard deviation (N-1 in the denominator) of a list of values"""

    n = len(valuelist)
    if n > 0:
        if n == 1:
            mean = valuelist[0]
            stdv = 0
        else:
            sum_i = 0
            for i in range(n):
                sum_i += valuelist[i]
            mean = sum_i / n
            diffsum_i = 0
            for i in range(n):
                diffsum_i += (valuelist[i] - mean) ** 2
            stdv = math.sqrt(diffsum_i / (n - 1))

    else:  # empty list
        mean = None
        stdv = None

    return mean, stdv


def measureVowel(phone, word, poles, bandwidths, times, intensity, measurementPointMethod, formantPredictionMethod, padBeg, padEnd, means, covs):
    """returns vowel measurement (formants, bandwidths, labels, Plotnik codes)"""

    # smooth formant tracks and bandwidths, if desired
    if nSmoothing:
        # check that smoothing is possible for the value of nSmoothing and the length of the vowel
        # (e.g. impossible to do a 25ms-window smoothing (default) on a 24ms vowel)
        # (second condition is for methods that add a 20 ms transition at the beginning of the vowel)
        if 2 * nSmoothing + 1 > len(times[0]):
            print "\tERROR! Vowel %s in word %s is too short to be measured with selected value for smoothing parameter." % (phone.label, word.transcription)
            return None
        else:
            poles = [smoothTracks(p, nSmoothing) for p in poles]
            bandwidths = [smoothTracks(b, nSmoothing) for b in bandwidths]
            times = [t[nSmoothing:-nSmoothing] for t in times]

    if formantPredictionMethod == 'mahalanobis':
        selectedpoles = []
        selectedbandwidths = []
        measurementPoints = []
        all_tracks = []
        # predict F1 and F2 based on the LPC values at this point in time
        for j in range(4):
            # get point of measurement and corresponding index (closest to point of measurement) according to method specified in config file
            # NOTE:  Point of measurement and time index will be the same for "third", "mid", "fourth" methods for all values of nFormants
            # For "lennig", "anae" and "faav", which depend on the shape of the
            # formant tracks, different results will be obtained for different
            # nFormants settings.
            measurementPoint = getMeasurementPoint(
                phone, poles[j], times[j], intensity, measurementPointMethod)
            i = getTimeIndex(measurementPoint, times[j])
            measurementPoints.append((measurementPoint, i))
            selectedpoles.append(poles[j][i])
            selectedbandwidths.append(bandwidths[j][i])
            all_tracks.append(
                getFormantTracks(poles[j], times[j], phone.xmin, phone.xmax))
        f1, f2, f3, b1, b2, b3, winnerIndex = predictF1F2(
            phone, selectedpoles, selectedbandwidths, means, covs)
        # check that we actually do have a measurement (this may not be the
        # case for gaps in the wave form)
        if not f1 and not f2 and not f3 and not b1 and not b2 and not b3:
            return None
        measurementPoint = measurementPoints[winnerIndex][0]
        # get five sample points of selected formant tracks
        tracks = all_tracks[winnerIndex]

    else:  # formantPredictionMethod == 'default'
        measurementPoint = getMeasurementPoint(
            phone, poles[0], times[0], intensity, measurementPointMethod)
        i = getTimeIndex(measurementPoint, times[0])
        # (changed this so that "poles"/"bandwidths" only reflects measurements made at measurement point -
        # same as for Mahalanobis distance method)
        selectedpoles = poles[0][i]
        selectedbandwidths = bandwidths[0][i]
        f1 = selectedpoles[0]
        if len(selectedpoles) > 1:
            f2 = selectedpoles[1]
        else:
            f2 = ''
        if len(selectedpoles) > 2:
            f3 = selectedpoles[2]
        else:
            f3 = ''
        b1 = selectedbandwidths[0]
        if len(selectedpoles) > 1:
            b2 = selectedbandwidths[1]
        else:
            b2 = ''
        if len(selectedpoles) > 2:
            b3 = selectedbandwidths[2]
        else:
            b3 = ''
        # get five sample points of formant tracks
        tracks = getFormantTracks(poles[0], times[0], phone.xmin, phone.xmax)
        all_tracks = []

    # put everything together into VowelMeasurement object
    vm = VowelMeasurement()
    vm.phone = phone.label[
        :-1]  # phone label (Arpabet coding, excluding stress)
    vm.stress = phone.label[-1]  # stress level
    vm.style = word.style  # stylistic coding
    vm.word = word.transcription  # corresponding word
    vm.f1 = round(f1, 1)  # formants
    if f2 != '':
        vm.f2 = round(f2, 1)
    if f3 != '':
        vm.f3 = round(f3, 1)
    vm.b1 = round(b1, 1)  # bandwidths
    if b2 != '':
        vm.b2 = round(b2, 1)
    if b3 != '':
        vm.b3 = round(b3, 1)
    vm.t = round(measurementPoint, 3)  # measurement time (rounded to msec)
    vm.code = phone.code  # Plotnik vowel code (whole code?)
    vm.cd = phone.cd  # Plotnik code for vowel class
    vm.fm = phone.fm  # Plotnik code for manner of following segment
    vm.fp = phone.fp  # Plotnik code for place of following segment
    vm.fv = phone.fv  # Plotnik code for voicing of following segment
    vm.ps = phone.ps  # Plotnik code for preceding segment
    vm.fs = phone.fs  # Plotnik code for following sequences
    vm.beg = round(phone.xmin, 3)  # beginning of vowel (rounded to msec)
    vm.end = round(phone.xmax, 3)  # end of vowel (rounded to msec)
    vm.dur = round(phone.xmax - phone.xmin, 3)
                   # duration of vowel (rounded to msec)
    vm.poles = selectedpoles  # original poles returned by LPC analysis
    vm.bandwidths = selectedbandwidths  # original bandwidths returned by LPC analysis

    if formantPredictionMethod == 'mahalanobis':
        vm.nFormants = winnerIndex + \
            3  # actual formant settings used in the analysis
        if phone.label[:-1] == "AY":
            vm.glide = detectMonophthong(poles[winnerIndex], measurementPoints[
                                         winnerIndex][0], measurementPoints[winnerIndex][1])
    vm.tracks = tracks  # F1 and F2 measurements at 20%, 35%, 50%, 65% and 80% of the vowel duration
    vm.all_tracks = all_tracks  # list of formant tracks for all possible formant settings (needed for remeasurement)

    return vm


def modifyIntensityCutoff(beg_cutoff, end_cutoff, phone, intensities, times):
    """modifies initial intensity cutoff to ensure measurement takes place in the first half of the vowel"""

    midpoint = phone.xmin + (phone.xmax - phone.xmin) / 2

    # no matter where the intensity contour drops, we want to measure in the first half of the vowel
    # (second condition is to ensure that there are still formants in the selected frames -
    # this might not be the case e.g. with a long segment of
    # glottalization/silence included at the beginning of the vowel)
    if end_cutoff > midpoint and midpoint > beg_cutoff:
        end_cutoff = midpoint
    # exclude cases where the intensity maximum is at the end of the segment
    # (because of a following vowel)
    if beg_cutoff > midpoint:
        # in this case, look for new intensity maximum and cutoffs in the first
        # half of the vowel
        trimmedIntensities, trimmedTimes = trimFormants(
            intensities, times, phone.xmin, midpoint)
        beg_cutoff, end_cutoff = getIntensityCutoff(
            trimmedIntensities, trimmedTimes)

    return beg_cutoff, end_cutoff


def normalize(measurements, m_means):
    """normalized measurements according to the Lobanov method"""

    values = [[], [], []]
    grand_means = [0, 0, 0]
    grand_stdvs = [0, 0, 0]
    # collect measurement values for each formant
    for m in measurements:
        if m.f1:
            values[0].append(m.f1)
        if m.f2:
            values[1].append(m.f2)
        if m.f3:
            values[2].append(m.f3)
    # get overall means and standard deviations for each formant
    for i in range(3):
        grand_means[i], grand_stdvs[i] = mean_stdv(values[i])

    # normalize individual measurements
    for m in measurements:
        try:
            m.norm_f1 = round(
                650 + 150 * (lobanov(m.f1, grand_means[0], grand_stdvs[0])), 0)
        except TypeError:
            m.norm_f1 = ''
        try:
            m.norm_f2 = round(
                1700 + 420 * (lobanov(m.f2, grand_means[1], grand_stdvs[1])), 0)
        except TypeError:
            m.norm_f2 = ''
# try:
##            m.norm_f3 = round(lobanov(m.f3, grand_means[2], grand_stdvs[2]), 0)
# except TypeError:
##            m.norm_f3 = None
        m.norm_f3 = ''  # don't normalize F3 right now - we don't have any reasonable scaling factors

        # normalize formant tracks for individual measurements
        for i in range(5):
            if m.tracks[2 * i] and m.tracks[2 * i + 1]:
                m.norm_tracks.append(
                    round(650 + 150 * (lobanov(m.tracks[2 * i], grand_means[0], grand_stdvs[0])), 0))  # F1
                m.norm_tracks.append(
                    round(1700 + 420 * (lobanov(m.tracks[2 * i + 1], grand_means[1], grand_stdvs[1])), 0))  # F2
            else:
                m.norm_tracks.append('')  # F1
                m.norm_tracks.append('')  # F2

    # normalize the means and standard deviations for F1 and F2
    for p in plotnik.PLOTNIKCODES:
        # F1 mean
        try:
            m_means[p].norm_means[0] = round(
                650 + 150 * (lobanov(m_means[p].means[0], grand_means[0], grand_stdvs[0])), 0)
        except TypeError:
# print "No F1 normalized mean for vowel class %s:  value = %s, mean = %s,
# stdv = %s." % (p, m_means[p].means[0], grand_means[0], grand_stdvs[0])
            m_means[p].norm_means[0] = ''
        # F1 standard deviation
        try:
            m_means[p].norm_stdvs[0] = round(
                150 * (m_means[p].stdvs[0] / grand_stdvs[0]), 0)
        except TypeError:
# print "No F1 normalized standard deviation for vowel class %s:  value =
# %s, stdv = %s." % (p, m_means[p].stdvs[0], grand_stdvs[0])
            m_means[p].norm_stdvs[0] = ''
        # F2 mean
        try:
            m_means[p].norm_means[1] = round(
                1700 + 420 * (lobanov(m_means[p].means[1], grand_means[1], grand_stdvs[1])), 0)
        except TypeError:
# print "No F2 normalized mean for vowel class %s:  value = %s, mean = %s,
# stdv = %s." % (p, m_means[p].means[1], grand_means[1], grand_stdvs[1])
            m_means[p].norm_means[1] = ''
        # F2 standard deviation
        try:
            m_means[p].norm_stdvs[1] = round(
                420 * (m_means[p].stdvs[1] / grand_stdvs[1]), 0)
        except TypeError:
# print "No F2 normalized standard deviation for vowel class %s:  value =
# %s, stdv = %s." % (p, m_means[p].stdvs[1], grand_stdvs[1])
            m_means[p].norm_stdvs[1] = ''

        # normalize mean formant tracks
        for i in range(5):
            try:
                m_means[p].trackmeans_norm.append(
                    (round(650 + 150 * (lobanov(m_means[
                        p].trackmeans[
                        2 * i][0], grand_means[0], grand_stdvs[0])), 0),
                     round(150 * (m_means[p].trackmeans[2 * i][1] / grand_stdvs[0]), 0)))  # mean and stdv for F1
            except TypeError:
                m_means[p].trackmeans_norm.append(('', ''))
            try:
                m_means[p].trackmeans_norm.append(
                    (round(1700 + 420 * (lobanov(m_means[
                        p].trackmeans[
                        2 * i + 1][0], grand_means[1], grand_stdvs[1])), 0),
                     round(420 * (m_means[p].trackmeans[2 * i + 1][1] / grand_stdvs[1]), 0)))
            except TypeError:
                m_means[p].trackmeans_norm.append(('', ''))

# print m_means[p]
# print "\n"

    return measurements, m_means


def lobanov(value, mean, stdv):
    """converts a value into its corresponding z-score"""

    if value and mean and stdv:
        return (value - mean) / stdv
    else:  # not enough tokens for normalization, or no mean to normalize
        return ''


def outputFormantSettings(measurements, speaker, outputFile):
    """summarizes the formant settings used for each vowel class in a separate file"""

    # initialize counting dictionary; use tuples (Plotnik code, nFormants) as
    # indices
    count = {}
    for code in plotnik.PLOTNIKCODES:
        for nf in range(3, 7):
            count[(int(code), nf)] = 0
    for vm in measurements:
        count[(int(vm.cd), int(vm.nFormants))] += 1

    # filename = name of the output file, but with extension "nFormants"
    outfilename = os.path.splitext(outputFile)[0] + ".nFormants"
    f = open(outfilename, 'w')
    f.write("Formant settings for %s:\n\n" % outputFile)
    f.write(
        ', '.join([speaker.name, speaker.age, speaker.sex, speaker.city, speaker.state, speaker.year]))
    f.write('\n\n')
    f.write('\t'.join(['vowel', '3', '4', '5', '6']))
    f.write('\n')
    f.write('----------------------------------------\n')
    for code in plotnik.PLOTNIKCODES:
        f.write(code)
        for nf in range(3, 7):
            f.write('\t' + str(count[(int(code), nf)]))
        f.write('\n')
    f.close()


def outputMeasurements(outputFormat, measurements, m_means, speaker, outputFile, outputHeader):
    """writes measurements to file according to selected output format"""

    ## outputFormat = "text"
    if outputFormat in ['txt', 'text', 'both']:
        fw = open(os.path.splitext(outputFile)[0] + ".txt", 'w')
                  # explicitly generate different extensions for "both" option
        # print header, if applicable
        if outputHeader:
            # speaker information
            #fw.write(', '.join([speaker.name, speaker.age, speaker.sex, speaker.city, speaker.state, speaker.year]))
            fw.write(
                ', '.join([speaker.name, speaker.age, speaker.sex, speaker.ethnicity, speaker.years_of_schooling, speaker.location, speaker.year]))
            fw.write('\n\n')
            # header
            fw.write(
                '\t'.join(['vowel', 'stress', 'word', 'F1', 'F2', 'F3', 'B1', 'B2', 'B3', 't', 'beg', 'end', 'dur',
                           'cd', 'fm', 'fp', 'fv', 'ps', 'fs', 'style', 'glide',
                           'F1@20%', 'F2@20%', 'F1@35%', 'F2@35%', 'F1@50%', 'F2@50%', 'F1@65%', 'F2@65%', 'F1@80%', 'F2@80%']))
            if formantPredictionMethod == 'mahalanobis':
                fw.write('\t')
                fw.write('nFormants')
            if candidates:
                fw.write('\t')
                fw.write('\t'.join(['poles', 'bandwidths']))
            fw.write('\n')
        # individual measurements
        for vm in measurements:
            fw.write(
                '\t'.join([vm.phone, str(vm.stress), vm.word, str(vm.f1)]))
                     # vowel (ARPABET coding), stress, word, F1

            fw.write('\t')
            if vm.f2:
                fw.write(str(vm.f2))  # F2 (if present)

            fw.write('\t')
            if vm.f3:
                fw.write(str(vm.f3))  # F3 (if present)

            fw.write('\t')
            fw.write(str(vm.b1))  # B1

            fw.write('\t')
            if vm.b2:
                fw.write(str(vm.b2))  # B2

            fw.write('\t')
            if vm.b3:
                fw.write(str(vm.b3))  # B3 (if present)

            fw.write('\t')
            fw.write(
                '\t'.join([str(vm.t), str(vm.beg), str(vm.end), str(vm.dur), vm.cd, vm.fm, vm.fp, vm.fv, vm.ps, vm.fs, vm.style, vm.glide]))

            fw.write('\t')
                     # time of measurement, beginning and end of phone,
                     # duration, Plotnik environment codes, style coding, glide
                     # coding
            fw.write(
                '\t'.join([str(round(t, 1)) if t else '' for t in vm.tracks]))  # formant tracks

            if vm.nFormants:
                fw.write('\t')
                fw.write(str(vm.nFormants))
                         # nFormants selected (if Mahalanobis method)
            if candidates:
                fw.write('\t')
                fw.write(
                    '\t'.join([','.join([str(p) for p in vm.poles]), ','.join([str(b) for b in vm.bandwidths])]))
                         # candidate poles and bandwidths (at point of
                         # measurement)
            fw.write('\n')
        fw.close()
        print "Vowel measurements output in .txt format to the file %s" % (os.path.splitext(outputFile)[0] + ".txt")

        # normalized measurements
        fw = open(os.path.splitext(outputFile)[0] + "_norm.txt", 'w')
        # print header, if applicable
        if outputHeader:
            # speaker information
            fw.write(
                ', '.join([speaker.name, speaker.age, speaker.sex, speaker.ethnicity, speaker.years_of_schooling, speaker.location, speaker.year]))
            fw.write('\n\n')
            # header
            fw.write(
                '\t'.join(['vowel', 'stress', 'word', 'norm_F1', 'norm_F2', 't', 'beg', 'end', 'dur',
                           'cd', 'fm', 'fp', 'fv', 'ps', 'fs', 'style', 'glide',
                           'norm_F1@20%', 'norm_F2@20%', 'norm_F1@35%', 'norm_F2@35%', 'norm_F1@50%', 'norm_F2@50%',
                           'norm_F1@65%', 'norm_F2@65%', 'norm_F1@80%', 'norm_F2@80%']))
            if formantPredictionMethod == 'mahalanobis':
                fw.write('\t')
                fw.write('nFormants')
            fw.write('\n')
        # individual measurements
        for vm in measurements:
            fw.write(
                '\t'.join([vm.phone, str(vm.stress), vm.word, str(vm.norm_f1), str(vm.norm_f2)]))
                     # vowel (ARPABET coding), stress, word, F1, F2
            fw.write('\t')
            fw.write(
                '\t'.join([str(vm.t), str(vm.beg), str(vm.end), str(vm.dur), vm.cd, vm.fm, vm.fp, vm.fv, vm.ps, vm.fs, vm.style, vm.glide]))
            fw.write('\t')
                     # time of measurement, beginning and end of phone,
                     # duration, Plotnik environment codes, style coding, glide
                     # coding
            fw.write(
                '\t'.join([str(round(t, 1)) if t else '' for t in vm.norm_tracks]))  # formant tracks
            fw.write('\t')
            if vm.nFormants:
                fw.write(str(vm.nFormants))
                         # nFormants selected (if Mahalanobis method)
                fw.write('\t')
            fw.write('\n')
        fw.close()
        print "Normalized vowel measurements output in .txt format to the file %s" % (os.path.splitext(outputFile)[0] + "_norm.txt")

    ## outputFormat = "plotnik"
    if outputFormat in ['plotnik', 'Plotnik', 'plt', 'both']:
        plt = plotnik.PltFile()
        # transfer speaker information
        plt.first_name = speaker.first_name
        plt.last_name = speaker.last_name
        plt.age = speaker.age
        plt.sex = speaker.sex
        plt.city = speaker.city
        plt.state = speaker.state
        plt.ethnicity = speaker.ethnicity
        plt.years_of_schooling = speaker.years_of_schooling
        plt.location = speaker.location
        plt.year = speaker.year
        for vm in measurements:
            plt.measurements.append(vm)
        plt.N = len(plt.measurements)
        plt.means = m_means
        plotnik.outputPlotnikFile(plt, os.path.splitext(outputFile)[
                                  0] + ".plt")  # explicitly generate different extensions for "both" option
    if outputFormat not in ['plotnik', 'Plotnik', 'plt', 'txt', 'text', 'both']:
        print "ERROR: Unsupported output format %s" % outputFormat
        print __doc__
        sys.exit(0)

    # write summary of formant settings to file
    if formantPredictionMethod == 'mahalanobis':
        outputFormantSettings(measurements, speaker, outputFile)


def parseConfig(options, f):
    """processes the config file, checking all options and their values"""

    for line in open(f, 'rU').readlines():
        # check format of line
        checkConfigLine(f, line)
        # check option
        option = line.split('=')[0].strip()
        checkConfigOption(f, option)
        # check value for option
        value = line.split('=')[1].strip()
        checkConfigValue(f, option, value)
        # set option value
        if value in ["T", "True"]:
            options[option] = True
        elif value in ["F", "False"]:
            options[option] = False
        else:
            options[option] = value
    return options


def parseStopWordsFile(f):
    """reads a file of stop words into a list"""

    # if removeStopWords = "T"
    # file specified by "--stopWords" option in command line input
    stopWords = []
    for line in open(f, 'r').readlines():
        word = line.rstrip('\n')
        stopWords.append(word)
    return stopWords


def predictF1F2(phone, selectedpoles, selectedbandwidths, means, covs):
    """returns F1 and F2 (and bandwidths) as determined by Mahalanobis distance to ANAE data"""

    # phone = vowel to be analyzed
    # poles =
    # bandwidths =
    # means =
    # covs =

    vowel = phone.cd  # Plotnik vowel code
    values = []
        # this list keeps track of all pairs of poles/bandwidths "tested"
    distances = []
        # this list keeps track of the corresponding value of the Mahalanobis distance
    # for all values of nFormants:
    for poles, bandwidths in zip(selectedpoles, selectedbandwidths):
        # check that there are at least two formants in the selected frame
        if len(poles) >= 2:
            # nPoles = len(poles)     ## number of poles
            # check all possible combinations of F1, F2, F3:
            # for i in range(min([nPoles - 1, 2])):
            #    for j in range(i+1, min([nPoles, 3])):
                    i = 0
                    j = 1
                    # vector with current pole combination and associated
                    # bandwidths
                    x = np.array(
                        [poles[i], poles[j], math.log(bandwidths[i]), math.log(bandwidths[j])])
                    # calculate Mahalanobis distance between x and ANAE mean
                    dist = mahalanobis(x, means[vowel], covs[vowel])
                    # append poles and bandwidths to list of values
                    # (if F3 and bandwidth measurements exist, add to list of appended values)
                    if len(poles) > 2:
                        values.append(
                            [poles[i], poles[j], bandwidths[i], bandwidths[j], poles[2], bandwidths[2]])
                    else:
                        values.append([poles[i], poles[j], bandwidths[i], bandwidths[j], '', ''])
                    # append corresponding Mahalanobis distance to list of
                    # distances
                    distances.append(dist)
        # we need to append something to the distances and values lists so that the winnerIndex still corresponds with nFormants!
        # (this is for the case that the selected formant frame only contains F1 - empty string will not be selected as minimum distance)
        else:
            # if there are gaps in the formant tracks and the vowel duration is
            # short, the whole formant track may disappear during smoothing
            if len(poles) == 1 and len(bandwidths) == 1:
                values.append([poles[0], '', bandwidths[0], '', '', ''])
            else:
                values.append(['', '', '', '', '', ''])
            distances.append('')
    # get index for minimum Mahalanobis distance
    winnerIndex = distances.index(min(distances))
    # get corresponding F1, F2 and bandwidths values
    f1 = values[winnerIndex][0]
    f2 = values[winnerIndex][1]
    f3 = values[winnerIndex][4]
    # if there is a "gap" in the wave form at the point of measurement, the bandwidths returned will be empty,
    # and the following will cause an error...
    if values[winnerIndex][2]:
        b1 = values[winnerIndex][2]
    else:
        b1 = ''
    if values[winnerIndex][3]:
        b2 = values[winnerIndex][3]
    else:
        b2 = ''
    if values[winnerIndex][5]:
        b3 = values[winnerIndex][5]
    else:
        b3 = ''
    # return tuple of measurements
    return (f1, f2, f3, b1, b2, b3, winnerIndex)


def processInput(wavInput, tgInput, output):
    """for the "multipleFiles" option, processes the three files which contain lists of input filenames,
    one filename per line; returns list of filenames"""

    # remove the trailing newline character from each line of the file, and
    # store the filenames in a list
    wavFiles = [f.replace('\n', '') for f in open(wavInput, 'r').readlines()]
    tgFiles = [f.replace('\n', '') for f in open(tgInput, 'r').readlines()]
    outputFiles = [f.replace('\n', '') for f in open(output, 'r').readlines()]
    return (wavFiles, tgFiles, outputFiles)


def programExists(program, path=''):
    """checks whether a given command line program exists (path can be specified optionally)"""

    if not path:
        if os.name == 'posix':
            pathDirs = os.environ['PATH'].split(':')
        elif os.name == 'nt':
            pathDirs = os.environ['PATH'].split(';')
        else:
            print "ERROR: did not recognize OS type '%s'. Paths to 'praat' and 'sox' must be specified manually" % os.name
            sys.exit()
        for p in pathDirs:
            if os.path.isfile(os.path.join(p, program)):
                return True
        return False
    else:  # path is specified
        return os.path.isfile(os.path.join(path, program))


def readSpeakerFile(speakerFile):
    """reads speaker background information from a speaker file"""

    speaker = Speaker()
    for line in open(speakerFile, 'rU').readlines():
        # check format of line
        checkConfigLine(speakerFile, line)
        # get speaker attributes
        attribute, value = [f.strip() for f in line.split('=')]
        # make tiernum an integer
        if attribute == 'speakernum':
            # speakernum: number of speaker in the TextGrid (starting at 1:  first speaker, second speaker etc.)
            # tiernum:    points to the phone tier of the speaker (tier numbering starts with 0)
            # (e.g. speaker is third speaker in the TextGrid -> tiernum = 4)
            # - > needs to be converted
            value = (int(value) - 1) * 2
            attribute = "tiernum"  # Speaker object has only attribute tiernum!
        if attribute == "vowelSystem":
            global vowelSystem
            vowelSystem = value
            continue
        # check that attribute for speaker exists
        if hasattr(speaker, attribute):
            setattr(speaker, attribute, value)
            # print "Added attribute %s with value %s to speaker object." %
            # (attribute, value)
        else:
            print "WARNING!  Speaker object has not attribute %s (value %s)!" % (attribute, value)
        # set full name of speaker
        speaker.name = speaker.first_name + ' ' + speaker.last_name
    return speaker


def setDefaultOptions():
    """specifies the default options for the program"""

    options = {}
    options['case'] = 'upper'
    options['outputFormat'] = 'text'
    options['outputHeader'] = True
    options['formantPredictionMethod'] = 'mahalanobis'
    options['measurementPointMethod'] = 'faav'
    options['speechSoftware'] = 'Praat'
    options['nFormants'] = 5
    options['maxFormant'] = 5000
    options['nSmoothing'] = 12
    options['removeStopWords'] = False
    options['measureUnstressed'] = True
    options['minVowelDuration'] = 0.05
    options['windowSize'] = 0.025
    options['preEmphasis'] = 50
    options['multipleFiles'] = False
    options[
        'stopWords'] = ["AND", "BUT", "FOR", "HE", "HE'S", "HUH", "I", "I'LL", "I'M", "IS", "IT", "IT'S", "ITS", "MY", "OF", "OH",
                        "SHE", "SHE'S", "THAT", "THE", "THEM", "THEN", "THERE", "THEY", "THIS", "UH", "UM", "UP", "WAS", "WE", "WERE", "WHAT", "YOU"]
    options['remeasurement'] = False
    options['candidates'] = False
    options['vowelSystem'] = 'NorthAmerican'

    return options


def smoothTracks(poles, s):
    """smoothes formant/bandwidth tracks by averaging over a window of 2s+1 samples"""

    # poles = list of (list of F1, F2, F3, ...) for each point in time
    # BUT number of formants in each frame may be different!
    maxNumFormants = max([len(p) for p in poles])
    new_poles = []
    for i in range(s, len(poles) - s):
        new_poles.append([])
    # smooth each formant track separately
    for n in range(maxNumFormants):
        for i in range(s, len(poles) - s):
            # start with values at point i; check that center point values are
            # defined
            if len(poles[i]) > n:
                smoothedF = poles[i][n]
                # add samples on both sides
                for j in range(1, s + 1):
                    # again, check that all values are defined
                    # (center point of smoothing might be defined, but parts of the window might not be!)
                    if len(poles[i + j]) > n and len(poles[i - j]) > n:
                        smoothedF += poles[i + j][n] + poles[i - j][n]
                    else:
                        # NOTE:  If part of the smoothing window is not defined, then no new value should be produced
                        # (equivalent to setting the value to "undefined" in Praat)
                        smoothedF = None
                        break
                # divide by window size (if all values were defined)
                if smoothedF != None:
                    new_poles[i - s].append(smoothedF / (2 * s + 1))
            # if center point itself is undefined
            else:
                continue

    return new_poles


def trimFormants(formants, times, minimum, maximum):
    """removes from the list of formants those values corresponding to the vowel transitions"""

    # used to remove vowel transitions for the Lennig and ANAE measurement
    # methods
    trimmedFormants = []
    trimmedTimes = []
    for i in range(len(formants)):
        if times[i] >= minimum and times[i] <= maximum:
            trimmedFormants.append(formants[i])
            trimmedTimes.append(times[i])

    return trimmedFormants, trimmedTimes


def whichSpeaker(speakers):
    """prompts the user for input on the speaker to be analyzed"""

    # if there are just two tiers in the input TextGrid, speakers will be an
    # empty list
    if not speakers:
        speaker = getSpeakerBackground("", 0)
        return speaker
    # get speaker from list of tiers
    print "Speakers in TextGrid:"
    for i, s in enumerate(speakers):
        print "%i.\t%s" % (i + 1, s)
    # user input is from 1 to number of speakers; index in speaker list one
    # less!
    speaknum = int(
        raw_input("Which speaker should be analyzed (number)?  ")) - 1
    if speaknum not in range(len(speakers)):
        print "ERROR!  Please select a speaker number from 1 - %i.  " % (len(speakers) + 1)
        speaker = whichSpeaker(speakers)
        return speaker
    # plus, prompt for speaker background info and return speaker object
    else:
        speaker = getSpeakerBackground(speakers[speaknum], speaknum)
        return speaker


def writeLog(filename, wavFile, maxTime, meansFile, covsFile, stopWords):
    """writes a log file"""

    f = open(filename, 'w')
    f.write(time.asctime())
    f.write("\n")
    try:
        check_version = subprocess.Popen(["git","describe"], stdout = subprocess.PIPE)
        version,err = check_version.communicate()
        version = version.rstrip()
    except OSError:
        version = None

    if version:
        f.write("version info from Git: %s"%version)
        f.write("\n")
    else:
        f.write("Not using Git version control. Version info unavailable.\n")
        f.write("Consider installing Git (http://git-scm.com/).\
         and cloning this repository from GitHub with: \n \
         git clone git@github.com:JoFrhwld/FAVE.git")
        f.write("\n")
    f.write("extractFormants statistics for file %s:\n\n" %
            os.path.basename(wavFile))
    f.write("Total number of vowels (initially):\t%i\n" % count_vowels)
    if count_vowels:
        f.write("->\tNumber of vowels analyzed:\t%i\t(%.1f%%)\n" %
                (count_analyzed, float(count_analyzed) / float(count_vowels) * 100))
        f.write("->\tNumber of vowels discarded:\t%i\t(%.1f%%)\n" %
                ((count_vowels - count_analyzed), float((count_vowels - count_analyzed)) / float(count_vowels) * 100))
    f.write("\n")
    f.write("Duration of sound file:\t\t%.3f seconds\n" % maxTime)
    f.write("Time for program run:\t\t%.3f seconds\n" %
            (logtimes[-1][1] - logtimes[0][1]))
    if count_analyzed:
        f.write("->\t%.3f seconds per analyzed vowel\n" %
                ((logtimes[-1][1] - logtimes[0][1]) / count_analyzed))
    f.write("->\t%.3f times real time\n" %
            ((logtimes[-1][1] - logtimes[0][1]) / maxTime))
    f.write("\n")
    f.write("Excluded:\n")
    if count_vowels:
        f.write("- Uncertain transcriptions:\t\t%i\t(%.1f%%)\n" %
                (count_uncertain, float(count_uncertain) / float(count_vowels) * 100))
        f.write("- Overlaps:\t\t\t\t%i\t(%.1f%%)\n" %
                (count_overlaps, float(count_overlaps) / float(count_vowels) * 100))
        f.write("- Truncated words:\t\t\t%i\t(%.1f%%)\n" %
                (count_truncated, float(count_truncated) / float(count_vowels) * 100))
        f.write("- Below minimum duration:\t\t%i\t(%.1f%%)\n" %
                (count_too_short, float(count_too_short) / float(count_vowels) * 100))
    if removeStopWords and count_vowels:
        f.write("- Stop words:\t\t\t\t%i\t(%.1f%%)\n" %
                (count_stopwords, float(count_stopwords) / float(count_vowels) * 100))
    if not measureUnstressed and count_vowels:
        f.write("- Unstressed vowels:\t\t\t%i\t(%.1f%%)\n" %
                (count_unstressed, float(count_unstressed) / float(count_vowels) * 100))
    f.write("\n\n")
    f.write("extractFormant settings:\n")
    f.write("- removeStopWords:\t\t%s\n" % removeStopWords)
    f.write("- measureUnstressed:\t\t%s\n" % measureUnstressed)
    f.write("- minVowelDuration:\t\t%.3f\n" % minVowelDuration)
    f.write("- formantPredictionMethod:\t%s\n" % formantPredictionMethod)
    f.write("- measurementPointMethod:\t%s\n" % measurementPointMethod)
    f.write("- nFormants:\t\t\t%i\n" % nFormants)
    f.write("- maxFormant:\t\t\t%i\n" % maxFormant)
    f.write("- nSmoothing:\t\t\t%i\n" % nSmoothing)
    f.write("- windowSize:\t\t\t%.3f\n" % windowSize)
    f.write("- preEmphasis:\t\t\t%i\n" % preEmphasis)
    f.write("- speechSoftware:\t\t%s\n" % speechSoftware)
    f.write("- outputFormat:\t\t\t%s\n" % outputFormat)
    f.write("- outputHeader:\t\t\t%s\n" % outputHeader)
    f.write("- case:\t\t\t\t%s\n" % case)
    f.write("- multipleFiles:\t\t%s\n" % multipleFiles)
    f.write("- meansFile:\t\t\t%s\n" % meansFile)
    f.write("- covsFile:\t\t\t%s\n" % covsFile)
    f.write("- remeasurement:\t\t%s\n" % remeasurement)
    f.write("- vowelSystem:\t\t%s\n" % vowelSystem)
    if removeStopWords:
        f.write("- stopWords:\t\t\t%s\n" % stopWords)
    f.write("\n\n")
    f.write("Time statistics:\n\n")
    f.write("count\ttime\td(time)\ttoken\n")
    for i in range(len(logtimes)):
        # chunk number and time stamp
        f.write(str(logtimes[i][0]) + "\t" + str(
            round(logtimes[i][1], 3)) + "\t")
        # delta time
        if i > 0:
            f.write(str(round(logtimes[i][1] - logtimes[i - 1][1], 3)) + "\t")
        # token
        f.write(logtimes[i][2])
        f.write("\n")
    f.close()
    print "\nWritten log file %s.\n" % filename


#
# This used to be the main program; now it's wrapped in a function...     ##
#

def extractFormants(wavInput, tgInput, output, opts, SPATH='', PPATH=''):
    """run extractFormants on a sound file and TextGrid file, with the options specified in opts"""
    # NOTE:  opts is a list of option-value pairs, e.g. [("--config", "config.txt"), ("--speaker", "speaker.txt")]
    # S(OX)PATH and P(RAAT)PATH do not need to be specified when run as a standalone program (they can be verified via the shell),
    # but in some cases (running EF as a module from a CGI script as user
    # "www") this information is needed

    # initialize counters & timing
    global logtimes
    logtimes = []
    markTime("start")
    global count_vowels
    count_vowels = 0
    global count_analyzed
    count_analyzed = 0
    global count_uncertain
    count_uncertain = 0
    global count_overlaps
    count_overlaps = 0
    global count_truncated
    count_truncated = 0
    global count_stopwords
    count_stopwords = 0
    global count_unstressed
    count_unstressed = 0
    global count_too_short
    count_too_short = 0

    # if paths are specified, make them available globally
    global SOXPATH
    SOXPATH = SPATH
    global PRAATPATH
    PRAATPATH = PPATH

    # set OS-specific variables
    global PRAATNAME
    if os.name == 'nt':
        PRAATNAME = 'praatcon'
    elif os.name == 'posix':
        PRAATNAME = 'Praat'
    else:
        print "WARNING: unknown OS type '%s' may not be supported" % os.name
        PRAATNAME = 'Praat'

    # by default, assume that these files are located in the current directory
    meansFile = 'means.txt'
    covsFile = 'covs.txt'
    phonesetFile = 'cmu_phoneset.txt'
    configFile = ''
    stopWordsFile = ''
    speakerFile = ''

    # process program options
    for o, a in opts:
        if o == "--means":
            meansFile = a
        elif o == "--covariances":
            covsFile = a
        elif o == "--phoneset":
            phonesetFile = a
        elif o == "--outputFormat":
            global outputFormat
            outputFormat = a
        elif o == "--config":
            configFile = a
        elif o == "--stopWords":
            stopWordsFile = a
        elif o == "--speaker":
            speakerFile = a
        else:
            print "ERROR:  unrecognized option %s" % o
            print __doc__
            sys.exit(0)

    # set the default options that will be used if no config file is specified
    options = setDefaultOptions()

    # if the user specifies a config file, get the values for the options
    # contained in it
    if configFile != '':
        options = parseConfig(options, configFile)

    if stopWordsFile != '':
        stopWords = parseStopWordsFile(stopWordsFile)
    else:
        stopWords = options['stopWords']

    # assign the options to individual variables and to type conversion if
    # necessary
    global case, outputHeader, formantPredictionMethod, measurementMethod, measurementPointMethod, speechSoftware, nFormants, maxFormant
    global nSmoothing, removeStopWords, measureUnstressed, minVowelDuration, windowSize, preEmphasis, multipleFiles, remeasurement, candidates, vowelSystem
    case = options['case']
    outputFormat = options['outputFormat']
    outputHeader = options['outputHeader']
    formantPredictionMethod = options['formantPredictionMethod']
    measurementPointMethod = options['measurementPointMethod']
    speechSoftware = options['speechSoftware']
    nFormants = int(options['nFormants'])
    maxFormant = int(options['maxFormant'])
    nSmoothing = int(options['nSmoothing'])
    removeStopWords = options['removeStopWords']
    measureUnstressed = options['measureUnstressed']
    minVowelDuration = float(options['minVowelDuration'])
    windowSize = float(options['windowSize'])
    preEmphasis = float(options['preEmphasis'])
    multipleFiles = options['multipleFiles']
    remeasurement = options['remeasurement']
    candidates = options['candidates']
    vowelSystem = options['vowelSystem']
    print "Processed options."

    # read CMU phoneset ("cmu_phoneset.txt")
    phoneset = cmu.read_phoneset(phonesetFile)
    print "Read CMU phone set."

    # make sure the specified speech analysis program is in our path
    speechSoftware = checkSpeechSoftware(speechSoftware)
    print "Speech software to be used is %s." % speechSoftware

    # determine what program we'll use to extract portions of the audio file
    soundEditor = getSoundEditor()
    print "Sound editor to be used is %s." % soundEditor

    # if we're using the Mahalanobis distance metric for vowel formant prediction,
    # we need to load files with the mean and covariance values
    if formantPredictionMethod == 'mahalanobis':
        global means, covs
        means = loadMeans(meansFile)  # "means.txt"
        covs = loadCovs(covsFile)  # "covs.txt"
        print "Read means and covs files for the Mahalanobis method."

    # put the list of stop words in upper or lower case to match the word
    # transcriptions
    newStopWords = []
    for w in stopWords:
        w = changeCase(w, case)
        newStopWords.append(w)
    stopWords = newStopWords

    # for "multipleFiles" option:  read lists of files into (internal) lists
    if multipleFiles:
        wavFiles, tgFiles, outputFiles = processInput(
            wavInput, tgInput, output)
    else:
        wavFiles = [wavInput]
        tgFiles = [tgInput]
        outputFiles = [output]

    # process each tuple of input/output files
    for (wavFile, tgFile, outputFile) in zip(wavFiles, tgFiles, outputFiles):
        # make sure that we can find the input files, and that the TextGrid file is formatted properly
        # (functions will exit if files not formatted properly)
        checkWavFile(wavFile)
        checkTextGridFile(tgFile)

        # this will be used for the temporary files that we write
        fileStem = os.path.basename(wavFile).replace('.wav', '')

        # load the information from the TextGrid file with the word and phone
        # alignments
        tg = praat.TextGrid()
        tg.read(tgFile)
        if speakerFile:
            speaker = readSpeakerFile(speakerFile)
            print "Read speaker background information from .speaker file."
        else:
            speakers = checkTiers(tg)  # -> returns list of speakers
            # prompt user to choose speaker to be analyzed, and for background
            # information on the speaker
            speaker = whichSpeaker(speakers)  # -> returns Speaker object
        markTime("prelim1")
        # extract list of words and their corresponding phones (with all
        # coding) -> only for chosen speaker
        words = getWordsAndPhones(tg, phoneset, speaker, vowelSystem)
                                  # (all initial vowels are counted here)
        global maxTime
        maxTime = tg.xmax()  # duration of TextGrid/sound file
        measurements = []

        markTime("prelim2")

        n_words = len(words)
        word_iter = 0
        old_percent = 0

        progressbar_width = 100
        sys.stdout.write("\nExtracting Formants\n")
        sys.stdout.write("[%s]" % (" " * progressbar_width))
        sys.stdout.flush()
        sys.stdout.write("\b" * (progressbar_width + 1))
                         # return to start of line, after '['

        for w in words:
            word_iter = word_iter + 1
            new_percent = math.floor((float(word_iter) / n_words) * 100)

            for p in range(int(old_percent), int(new_percent)):
                sys.stdout.write("-")
                sys.stdout.flush()
                old_percent = new_percent

            # convert to upper or lower case, if necessary
            w.transcription = changeCase(w.transcription, case)
            numV = getNumVowels(w)

            # if the word doesn't contain any vowels, then we won't analyze it
            if numV == 0:
                # print "\t\t\t...no vowels in word %s." % w.transcription
                continue

            # don't process this word if it's in the list of stop words
            if removeStopWords and w.transcription in stopWords:
                count_stopwords += numV
                # print "\t\t\t...word %s is stop word." % w.transcription
                continue

            # exclude uncertain transcriptions
            if uncertain.search(w.transcription):
                count_uncertain += numV
                # print "\t\t\t...word %s is uncertain transcription." %
                # w.transcription
                continue

            for p in w.phones:
                # skip this phone if it's not a vowel
                if not isVowel(p.label):
                    continue

                # exclude overlaps
                if p.overlap:
                    count_overlaps += 1
                    continue
                # exclude last syllables of truncated words
                if w.transcription[-1] == "-" and p.fs not in ['1', '2', '4', '5']:
                    count_truncated += 1
                    continue

                # skip this vowel if it doesn't have primary stress
                # and the user only wants to measure stressed vowels
                if not measureUnstressed and not hasPrimaryStress(p.label):
                    count_unstressed += 1
                    continue

                dur = round(p.xmax - p.xmin, 3)  # duration of phone

                # don't measure this vowel if it's shorter than the minimum length threshold
                # (this avoids an ESPS error due to there not being enough samples for the LPC,
                # and it leaves out vowels that are reduced)
                if dur < minVowelDuration:
                    count_too_short += 1
                    continue

                vowelFileStem = fileStem + '_' + \
                    p.label  # name of sound file - ".wav" + phone label
                vowelWavFile = vowelFileStem + '.wav'

                # print ''
                # print "Extracting formants for vowel %s in word %s" %
                # (p.label, w.transcription)
                markTime(
                    count_analyzed + 1, p.label + " in " + w.transcription)

                # get padding for vowel in question
                padBeg, padEnd = getPadding(p, windowSize, maxTime)
                ## p = phone
                # windowSize:  from config file or default settings
                # maxTime = duration of sound file/TextGrid

                extractPortion(
                    wavFile, vowelWavFile, p.xmin - padBeg, p.xmax + padEnd, soundEditor)

                vm = getVowelMeasurement(vowelFileStem, p, w, speechSoftware,
                                         formantPredictionMethod, measurementPointMethod, nFormants, maxFormant, windowSize, preEmphasis, padBeg, padEnd, speaker)
                if vm:  # if vowel is too short for smoothing, nothing will be returned
                    measurements.append(vm)
                    count_analyzed += 1

        if remeasurement and formantPredictionMethod == 'mahalanobis':
            measurements = remeasure(measurements)

        # don't output anything if we didn't take any measurements
        # (this prevents the creation of empty output files)
        # if len(measurements) > 0:
        # calculate measurement means
        m_means = calculateMeans(measurements)
        # normalize measurements
        measurements, m_means = normalize(measurements, m_means)
        print ''
        outputMeasurements(
            outputFormat, measurements, m_means, speaker, outputFile, outputHeader)

        markTime("end")

        # write log file
        writeLog(os.path.splitext(outputFile)
                 [0] + ".formantlog", wavFile, maxTime, meansFile, covsFile, stopWords)


#
# MAIN PROGRAM STARTS HERE                         ##
#
if __name__ == '__main__':
    try:
        # parse program arguments and options
        opts, args = getopt.getopt(
            sys.argv[1:], '', ["means=", "covariances=", "phoneset=", "outputFormat=", "config=", "stopWords=", "speaker="])
        wavInput, tgInput, output = args
    except:
        (type, value, traceback) = sys.exc_info()
        print value
        print __doc__
        sys.exit(0)

    extractFormants(wavInput, tgInput, output, opts)<|MERGE_RESOLUTION|>--- conflicted
+++ resolved
@@ -77,12 +77,8 @@
 import esps
 import plotnik
 import cmu
-<<<<<<< HEAD
 #import vowel
-=======
-import vowel
 import subprocess
->>>>>>> 1826beff
 
 import numpy as np
 
